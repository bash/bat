# unreleased

## Features

## Bugfixes

- Fix `NO_COLOR` support, see #2767 (@acuteenvy)

## Other

- Upgrade to Rust 2021 edition #2748 (@cyqsimon)
- Refactor and cleanup build script #2756 (@cyqsimon)
- Checks changelog has been written to for PRs in CI #2766 (@cyqsimon)
  - Use GitHub API to get correct PR submitter #2791 (@cyqsimon)
- Minor benchmark script improvements #2768 (@cyqsimon)
- Update Arch Linux package URL in README files #2779 (@brunobell)
- Update and improve `zsh` completion, see #2772 (@okapia)
- Use proper Architecture for Debian packages built for musl, see #2811 (@Enselic)
- Pull in fix for unsafe-libyaml security advisory, see #2812 (@dtolnay)
- Update git-version dependency to use Syn v2, see #2816 (@dtolnay)

## Syntaxes

<<<<<<< HEAD
- Upgrade JQ syntax, see #2820 (@dependabot[bot])
=======
- `cmd-help`: scope subcommands followed by other terms, and other misc improvements, see #2819 (@victor-gp)
>>>>>>> c76ed99d

## Themes

## `bat` as a library


# v0.24.0

## Features

- Add environment variable `BAT_PAGING`, see #2629 (@einfachIrgendwer0815)
- Add opt-in (`--features lessopen`) support for `LESSOPEN` and `LESSCLOSE`. See #1597, #1739, #2444, #2602, and #2662 (@Anomalocaridid)

## Bugfixes

- Fix `more` not being found on Windows when provided via `BAT_PAGER`, see #2570, #2580, and #2651 (@mataha)
- Switched default behavior of `--map-syntax` to be case insensitive #2520
- Updated version of `serde_yaml` to `0.9`. See #2627 (@Raghav-Bell)
- Fix arithmetic overflow in `LineRange::from` and `LineRange::parse_range`, see #2674, #2698 (@skoriop)
- Fix paging not happening when stdout is interactive but stdin is not, see #2574 (@Nigecat)
- Make `-pp` override `--paging` and vice versa when passed as a later argument, see #2660 (@J-Kappes)

## Other

- Output directory for generated assets (completion, manual) can be customized, see #2515 (@tranzystorek-io)
- Use the `is-terminal` crate instead of `atty`, see #2530 (@nickelc)
- Add Winget Releaser workflow, see #2519 (@sitiom)
- Bump MSRV to 1.70, see #2651 (@mataha)

## Syntaxes

- Associate `os-release` with `bash` syntax, see #2587 (@cyqsimon)
- Associate `Containerfile` with `Dockerfile` syntax, see #2606 (@einfachIrgendwer0815)
- Replaced quotes with double quotes so fzf integration example script works on windows and linux. see #2095 (@johnmatthiggins)
- Associate `ksh` files with `bash` syntax, see #2633 (@johnmatthiggins)
- Associate `sarif` files with `JSON` syntax, see #2695 (@rhysd)
- Associate `ron` files with `rust` syntax, see #2427 (@YeungOnion)
- Add support for [WebGPU Shader Language](https://www.w3.org/TR/WGSL/), see #2692 (@rhysd)
- Add `.dpkg-new` and `.dpkg-tmp` to ignored suffixe, see #2595 (@scop)
- fix: Add syntax mapping `*.jsonl` => `json`, see #2539 (@WinterCore)
- Update `Julia` syntax, see #2553 (@dependabot)
- add `NSIS` support, see #2577 (@idleberg)
- Update `ssh-config`, see #2697 (@mrmeszaros)

## `bat` as a library

- Add optional output_buffer arg to `Controller::run()` and `Controller::run_with_error_handler()`, see #2618 (@Piturnah)


# v0.23.0

## Features

- Implemented `-S` and `--chop-long-lines` flags as aliases for `--wrap=never`. See #2309 (@johnmatthiggins)
- Breaking change: Environment variables can now override config file settings (but command-line arguments still have the highest precedence), see #1152, #1281, and #2381 (@aaronkollasch)
- Implemented `--nonprintable-notation=caret` to support showing non-printable characters using caret notation. See #2429 (@einfachIrgendwer0815)

## Bugfixes

- Fix `bat cache --clear` not clearing the `--target` dir if specified. See #2393 (@miles170)

## Other

- Various bash completion improvements, see #2310 (@scop)
- Disable completion of `cache` subcommand, see #2399 (@cyqsimon)
- Signifigantly improve startup performance on macOS, see #2442 (@BlackHoleFox)
- Bump MSRV to 1.62, see #2496 (@Enselic)

## Syntaxes

- Added support for Ada, see #1300 and #2316 (@dkm)
- Added `todo.txt` syntax, see #2375 (@BANOnotIT)
- Improve Manpage.sublime-syntax. See #2364 (@Freed-Wu) and #2461 (@keith-hall)
- Added a new `requirements.txt` syntax, see #2361 (@Freed-Wu)
- Added a new VimHelp syntax, see #2366 (@Freed-Wu)
- Associate `pdm.lock` with `TOML` syntax, see #2410
- `Todo.txt`: Fix highlighting of contexts and projects at beginning of done.txt, see #2411
- `cmd-help`: overhaul scope names (colors) to improve theme support; misc syntax improvements. See #2419 (@victor-gp)
- Added support for Crontab, see #2509 (@keith-hall)

## Themes

## `bat` as a library

- `PrettyPrinter::header` correctly displays a header with the filename, see #2378 and #2406 (@cstyles)


# v0.22.1

## Bugfixes

- Bring back pre-processing of ANSI escape characters to so that some common `bat` use cases starts working again. See #2308 (@Enselic)

# v0.22.0

## Features

- Make the default macOS theme depend on Dark Mode. See #2197, #1746 (@Enselic)
- Support for separate system and user config files. See #668 (@patrickpichler)

## Bugfixes

- Prevent fork nightmare with `PAGER=batcat`. See #2235 (@johnmatthiggins)
- Make `--no-paging`/`-P` override `--paging=...` if passed as a later arg, see #2201 (@themkat)
- `--map-syntax` and `--ignored-suffix` now works together, see #2093 (@czzrr)
- Strips byte order mark from output when in non-loop-through mode. See #1922 (@dag-h)

## Other

- Relaxed glibc requirements on amd64, see #2106 and #2194 (@sharkdp)
- Improved fish completions. See #2275 (@zgracem)
- Stop pre-processing ANSI escape characters. Syntax highlighting on ANSI escaped input is not supported. See #2185 and #2189 (@Enselic)

## Syntaxes

- NSE (Nmap Scripting Engine) is mapped to Lua, see #2151 (@Cre3per)
- Correctly color `fstab` dump and pass fields, see #2246 (@yuvalmo)
- Update `Command Help` syntax, see #2255
- `Julia`: Fix syntax highlighting for function name starting with `struct`, see #2230
- Minor update to `LiveScript`, see #2291
- Associate `.mts` and `.cts` files with the `TypeScript` syntax. See #2236 (@kidonng)
- Fish history is mapped to YAML. See #2237 (@kidonng)

## `bat` as a library

- Make `bat::PrettyPrinter::syntaxes()` iterate over new `bat::Syntax` struct instead of `&syntect::parsing::SyntaxReference`. See #2222 (@Enselic)
- Clear highlights after printing, see #1919 and #1920 (@rhysd)


# v0.21.0

## Features

- Correctly render tab stops in `--show-all`, see #2038 (@Synthetica9)
- Add a `--style=default` option and make it the default. It is less verbose than `full`, see #2061 (@IsaacHorvath)
- Enable BusyBox `less` as pager, see #2162 (@nfisher1226)
- File extensions are now matched case-insensitively. See #1854, #2181 (@Enselic)

## Bugfixes

- Bump `regex` dependency from 1.5.4 to 1.5.5 to fix [CVE-2022-24713](https://blog.rust-lang.org/2022/03/08/cve-2022-24713.html), see #2145, #2139 (@Enselic)
- `bat` no longer crashes when encountering files that references missing syntaxes. See #915, #2181 (@Enselic)

## Performance

- Skip syntax highlighting on long lines (> 16384 chars) to help improve performance. See #2165 (@keith-hall)
- Vastly improve startup time by lazy-loading syntaxes via syntect 5.0.0. This makes bat display small files ~75% faster than before. See #951, #2181 (@Enselic)

## Other

- Include info about custom assets in `--diagnostics` if used. See #2107, #2144 (@Enselic)

## Syntaxes

- Mapped clang-format config file (.clang-format) to YAML syntax (@TruncatedDinosour)
- log syntax: improved handling of escape characters in double quoted strings. See #2123 (@keith-hall)
- Associate `/var/spool/mail/*` and `/var/mail/*` with the `Email` syntax. See #2156 (@cyqsimon)
- Added cmd-help syntax to scope --help messages. See #2148 (@victor-gp)
- Slightly adjust Zig syntax. See #2136 (@Enselic)
- Associate `.inf` files with the `INI` syntax. See #2190 (@Enselic)

## `bat` as a library

- Allow configuration of `show_nonprintable` with `PrettyPrinter`, see #2142
- The binary format of syntaxes.bin has been changed due to syntaxes now being lazy-loaded via syntect 5.0.0. See #2181 (@Enselic)
- Mark `bat::error::Error` enum as `#[non_exhaustive]` to allow adding new variants without future semver breakage. See #2181 (@Enselic)
- Change `Error::SyntectError(syntect::LoadingError)` to `Error::SyntectError(syntect::Error)`. See #2181 (@Enselic)
- Add `Error::SyntectLoadingError(syntect::LoadingError)` enum variant. See #2181 (@Enselic)


# v0.20.0

## Features

- New style component `header-filesize` to show size of the displayed file in the header. See #1988 (@mdibaiee)
- Use underline for line highlighting on ANSI, see #1730 (@mdibaiee)

## Bugfixes

- Fix bash completion on bash 3.x and bash-completion 1.x. See #2066 (@joshpencheon)

## Syntaxes

- `GraphQL`: Add support for interfaces implementing interfaces and consider ampersand an operator. See #2000
- Associate `_vimrc` and `_gvimrc` files with the `VimL` syntax. See #2002
- Associate `poetry.lock` files with the `TOML` syntax. See #2049
- Associate `.mesh`, `.task`, `.rgen`, `.rint`, `.rahit`, `.rchit`, `.rmiss`, and `.rcall` with the `GLSL` syntax. See #2050
- Added support for `JQ` syntax, see #2072
- Properly associate global git config files rooted in `$XDG_CONFIG_HOME/git/` or `$HOME/.config/git/`. See #2067 (@cyqsimon)

## `bat` as a library

- Exposed `get_syntax_set` and `get_theme` methods on `HighlightingAssets`. See #2030 (@dandavison)
- Added `HeaderFilename` and `HeaderFilesize` to `StyleComponent` enum, and mark it `#[non_exhaustive]`. See #1988 (@mdibaiee)


# v0.19.0

## Performance

- Reduce startup time in loop-through mode (e.g. when redirecting output) by 90%. See #1747 (@Enselic)
- Load themes lazily to make bat start 25% faster when disregarding syntax load time. See #1969 (@Enselic)
- Python syntax highlighting no longer suffers from abysmal performance in specific scenarios. See #1688 (@keith-hall)
- Fix for poor performance when ANSI escape sequences are piped to `bat`, see #1596 (@eth-p)
- Fix for incorrect handling of ANSI escape sequences when using `--wrap=never`, see #1596 (@eth-p)
- Load custom assets as fast as integrated assets, see #1753 (@Enselic)

## Features

- Support for `x:-delta` (minus) syntax in line ranges (e.g. `20:-10`). See  #1901 (@bojan88)
- Support for `--ignored-suffix` argument. See #1892 (@bojan88)
- `$BAT_CONFIG_DIR` is now a recognized environment variable. It has precedence over `$XDG_CONFIG_HOME`, see #1727 (@billrisher)
- Support for `x:+delta` syntax in line ranges (e.g. `20:+10`). See  #1810 (@bojan88)
- Add new `--acknowledgements` option that gives credit to theme and syntax definition authors. See #1971 (@Enselic)
- Include git hash in `bat -V` and `bat --version` output if present. See #1921 (@Enselic)

## Bugfixes

- First line not shown in diff context. See #1891 (@divagant-martian)
- Do not ignore syntaxes that handle file names with a `*.conf` extension. See #1703 (@cbolgiano)

## Other

- Add PowerShell completion, see #1826 (@rashil2000)
- Minimum supported Rust version (MSRV) bumped to 1.51, see #1994 (@mdibaiee)

## Syntaxes

- Groff, see #1685 (@scop)
- HTTP Requests and Responses, see #1748 (@keith-hall)
- LLVM, see #1777 (@ioncodes)
- Highlight for `vimrc` and `gvimrc` files, see #1763 (@SuperSandro2000)
- Syslog highlighting improvements, see #1793 (@scop)
- Added support for `slim` syntax, see #1693 (@mfinelli)
- Racket, see #1884 (@jubnzv)
- LiveScript, see #1915 (@Enselic)
- MediaWiki, see #1925 (@sorairolake)
- The `requirements.txt` syntax has been removed due to incompatible license requirements.
- Dart, new highlighter, see #1959 (@Ersikan)
- SCSS and Sass syntaxes updated, see #1766 (@Enselic)
- PowerShell syntax updated, see #1935 (@Enselic)
- TypeScript syntax updated, see #1834 (@Enselic)

## `bat` as a library

- Deprecate `HighlightingAssets::syntaxes()` and `HighlightingAssets::syntax_for_file_name()`. Use `HighlightingAssets::get_syntaxes()` and `HighlightingAssets::get_syntax_for_path()` instead. They return a `Result` which is needed for upcoming lazy-loading work to improve startup performance. They also return which `SyntaxSet` the returned `SyntaxReference` belongs to. See #1747, #1755, #1776, #1862 (@Enselic)
- Remove `HighlightingAssets::from_files` and `HighlightingAssets::save_to_cache`. Instead of calling the former and then the latter you now make a single call to `bat::assets::build`. See #1802, #1971 (@Enselic)
- Replace  the `error::Error(error::ErrorKind, _)` struct and enum with an `error::Error` enum. `Error(ErrorKind::UnknownSyntax, _)` becomes `Error::UnknownSyntax`, etc. Also remove the `error::ResultExt` trait. These changes stem from replacing `error-chain` with `thiserror`. See #1820 (@Enselic)
- Add new `MappingTarget` enum variant `MapExtensionToUnknown`. Refer to its documentation for more information. Also mark `MappingTarget` as `#[non_exhaustive]` since more enum variants might be added in the future. See #1703 (@cbolgiano), #2012 (@Enselic)


# v0.18.3

## Bugfixes

- Bump `git2` dependency to fix build with Rust 1.54, see #1761


# v0.18.2

## Features

- Ignore known backup/template filename suffixes when selecting the syntax, see #1687 (@scop)

## Bugfixes

- Fix for a security vulnerability on Windows. Prior to this release, `bat` would execute programs called `less`/`less.exe` from the current working directory (instead of the one from `PATH`) with priority. An attacker might be able to use this by placing a malicious program in a shared directory where the user would execute `bat`. `bat` users on Windows are advised to upgrade to this version. See #1724 and #1472 (@Ry0taK).

## Other

- Add bash completion, see #1678 (@scop)
- Fix Clippy lints, see #1661 (@mohamed-abdelnour)
- Add syntax highlighting test files, see #1213 and #1668 (@mohamed-abdelnour)

## Syntaxes

- Upgraded Julia syntax to fix a highlighting bug, see #1692
- Added support for `dash` syntax, see #1654 (@mohamed-abdelnour)
- Added support for `XAML` syntax, see #1590 and #1655 (@mohamed-abdelnour)
- Apply `DotENV` syntax also for `.env.default` and `.env.defaults` files, see #1669


# v0.18.1

## Bugfixes

- Mouse support and screen clearing broken for `less` versions with minor version number (581.2), see #1629 and #1639 (@aswild)

## Other

- `Input::ordinary_file` and `Input::with_name` now accept `Path` rather than `OsStr` see #1571 (@matklad)
- The `LESS` environment variable is now included in `bat --diagnostic`, see #1589 (@Enselic)
- Increased min. required Rust version to 1.45

## Syntaxes

- Improved the Syslog syntax highlighting, see #1606 (@keith-hall)
- Replaced "Advanced CSV" with a custom CSV syntax definition written especially for `bat`; see #1574 (@keith-hall)
- Added SystemVerilog file syntax, see #1580 (@SeanMcLoughlin)
- Added Solidity and Vyper syntax, see #1602 (@Ersikan)

## New themes

- Dark+ VS Code theme, see #1588 and #1598 (@PatriotRossii)



# v0.18.0

## Features

- Use a pager when `bat --list-languages` is called, see #1394 (@stku1985)

## Bugfixes

- If the last line doesn't end with a newline character, don't add it if `--style=plain`, see #1438 (@Enselic)
- Only print themes hint in interactive mode (`bat --list-themes`), see #1439 (@rsteube)
- Make ./tests/syntax-tests/regression_test.sh work on recent versions of macOS, see #1443 (@Enselic)
- VimL syntax highlighting fix, see #1450 (@esensar)
- Print an 'Invalid syntax theme settings' error message if a custom theme is broken, see #614 (@Enselic)
- If plain mode is set and wrap is not explicitly opted in, long lines will no be truncated, see #1426
- If `PAGER` (but not `BAT_PAGER` or `--pager`) is `more` or `most`, silently use `less` instead to ensure support for colors, see #1063 (@Enselic)
- If `PAGER` is `bat`, silently use `less` to prevent recursion. For `BAT_PAGER` or `--pager`, exit with error, see #1413 (@Enselic)
- Manpage highlighting fix, see #1511 (@keith-hall)
- `BAT_CONFIG_PATH` ignored by `bat` if non-existent, see #1550 (@sharkdp)

## Other

- Performance improvements, see #1421 (@LovecraftianHorror)
- Added a new `--diagnostic` option to collect information for bug reports, see #1459 (@sharkdp)
- Modified default theme colors to differentiate between a JSON key and a string value, see #1400 (@keith-hall)
- Upped min required Rust version to 1.42

## Syntaxes

- Added Zig syntax, see #1470 (@paulsmith)
- Added Lean syntax, see #1446 (@Julian)
- Added `.resource` extension for Robot Framework files, see #1386
- Added `gnuplot` syntax, see #1431 (@sharkdp)
- Highlight *.pac (Proxy auto-config) files as JavaScript, see #1515 (@sharkdp)

## New themes

- `ansi` replaces `ansi-dark` and `ansi-light`, see #1104 and #1412 (@mk12). **Breaking change:** users that were previously using one of the `ansi-*` themes should switch to `ansi`.
- The Gruvbox theme has been updated, see #1291 (@j0hnmeow). **Breaking change:** users that were previously using `gruvbox` or `gruvbox-white` should update and use `gruvbox-dark`/`gruvbox-light` instead.

## `bat` as a library

- The following `PrettyPrinter` methods have been removed (they were previously deprecated):
   - `input_stdin_with_name`
   - `input_from_bytes_with_name`
   - `input_from_reader_with_name`
   - `vcs_modification_markers` (if the `git` feature is not enabled)


# v0.17.1

## Bugfixes

- Running `bat` without arguments fails ("output file is also an input"), see #1396


# v0.17.0

## Features

- Added a new `--style` value, `rule`, which adds a simple horizontal ruled line between files, see #1276 (@tommilligan)
- Pass `-S` ("chop long lines") to `less` if `--wrap=never` is set in `bat`, see #1255 (@gahag)

## Bugfixes

- Detect infinite loop when input and output are the same, see #1193 and #1197 (@niklasmohrin)
- Throw an error when `bat` is being used as `pager`, see #1343 (@adrian-rivera)
- Bash syntax highlighting not selected for `*.ebuild` and `*.eclass` files, see #1292 (@sharkdp)
- Fix `zsh` completion when using `-p`, see #1320 (@xzfc)

## Other

- Add note to refer to see detailed help with `--help` (and vice versa with `-h`), see #1215 (@henil)
- Add a `Contributors` section to `README`, see #1348 (@adrian-rivera)

## Syntaxes

- Manpage syntax highlighting has been improved, see #1315 (@keith-hall)
- Add Svelte file syntax, see #1285 (@kjmph)

## New themes

- Coldark, see #1329 (@armandphilippot)


# v0.16.0

## Features

- Added support for the `NO_COLOR` environment variable, see #1021 and #1031 (@eth-p)
- Added `-P` short flag to disable paging, see #1075 and #1082 (@LordFlashmeow)
- Added `--force-colorization`/`-f` flag to provide an alias for forced color and decoration output, see #1141 (@alexanderkarlis)

## Bugfixes

- Fixed non-printable characters display for redirected output, see #1061 (@gsomix)
- Handle file extension conflicts in `--list-languages`, see #1076 and #1135 (@Kienyew)

## Other

- Switched to "·" (U+00B7) Middle Dot from "•" (U+2022) Bullet for non-printing spaces, see #1056 and #1100 (@LordFlashmeow)
- Added zsh shell completion script, see #1136 (@Kienyew)
- Improved `--help` text (@sharkdp)
- Added custom languages/themes sections to manpage (@eth-p)

## Syntaxes

- Update AsciiDoc syntax, see #1034 (@rxt1077)
- GLSL (@caioalonso)
- Add Nginx and Apache config file syntax, see #1137 (@kjmph, @niklasmohrin)
- Use `fstab` syntax for `crypttab` files, see #1073 (@sharkdp)
- Support syntax highlighting for files in `$XDG_CONFIG_HOME/git/`, see #1191 (@ahmedelgabri)

## New themes

- Gruvbox, see #1069 (@kyleondy)
- base16-256 for [base16-shell](https://github.com/chriskempson/base16-shell) users, see #1111 (@mk12)

## `bat` as a library

- Add APIs to provide `Input` descriptions with `InputDescription` (@eth-p)
- Add function to directly provide `Input`s to `PrettyPrinter` (@eth-p)
- **Breaking:** `Input::theme_preview_file` is no longer available. (@eth-p)

## Packaging

- Removed build dependency on `liquid` (@sharkdp).

# v0.15.4

## Bugfixes

- Added missing Solarized themes, see #1027
- Fixed highlighting bug in Haskell source files, see #1026

# v0.15.3

## Bugfixes

- Cannot run `bat` with relative paths, see #1022
- bat mishighlights Users that start with digits in SSH config, see #984

## New syntaxes

- SML, see #1005 (@kopecs)

## Other

- Some syntaxes and themes have been updated to the latest version

# v0.15.2

## Bugfixes

- Fix syntax detection for files called 'rails', see #1008
- Fix potential errors with syntax detection for symlinked files, see #1001
- `--map-syntax` doesn't work with names provided through `--file-name` (@eth-p)

## Other

- Add padding above headers when not using a grid, see #968 and #981 (@pt2121)
- bat now prints an error if an invalid syntax is specified via `-l` or `--map-syntax`, see #1004 (@eth-p)

## `bat` as a library

- `PrettyPrinter::vcs_modification_markers` has been marked deprecated when building without the `git` feature, see #997 and #1020 (@eth-p, @sharkdp)

## Packaging

- Compilation problems with `onig_sys` on various platforms have been resolved by upgrading to `syntect 4.2`, which includes a new `onig` version that allows to build `onig_sys` without the `bindgen` dependency. This removes the need for `libclang(-dev)` to be installed to compile `bat`. Package maintainers might want to remove `clang` as a build dependency. See #650 for more details.

# v0.15.1

## Bugfixes

- Fix highlighting of Markdown files, see #963 and #977
- Fix `base16` theme (was broken since in v0.14), see #972, #934 and #979 (@mk12).
  Users suffering from #865 ("no color for bat in ssh from a Windows client") can use the `ansi-dark` and `ansi-light` themes from now on.

## New syntaxes

- Fortran, see #957
- Email (@mariozaizar)
- QML, see #962 (@pylipp)

# v0.15.0

## Features

- Add a new `--diff`/`-d` option that can be used to only show lines surrounding
  Git changes, i.e. added, removed or modified lines. The amount of additional
  context can be controlled with `--diff-context=N`. See #23 and #940

## Bugfixes

- Error message printed in the middle of the output for another file, see #946
- Performance improvements when using custom caches (via `bat cache --build`): the `bat` startup time should now be twice as fast (@lzutao).

## Themes

- Updated version of the Solarized dark/light themes, see #941

## `bat` as a library

- There are a few changes in the "low level" API (the `Config` struct has changed and
  the error handler needs a new `&mut dyn Write` argument). The high-level API is not
  affected.

# v0.14.0

## Features

- Added a new `--file-name <name>…` option to overwrite the displayed filename(s)
  in the header. This is useful when piping input into `bat`. See #654 and #892 (@neuronull).
- Added a new `--generate-config-file` option to create an initial configuration file
  at the right place. See #870 (@jmick414)

## Bugfixes

- Performance problems with C# source code have been fixed, see #677 (@keith-hall)
- Performance problems with Makefiles have been fixed, see #750 (@keith-hall)
- Fix bug when highlighting Ruby files with unindented heredocs, see #914 (@keith-hall)
- A highlighting problem with Rust source code has been fixed, see #924 (@keith-hall)
- Windows: short files that do not require paging are displayed and then lost, see #887
- `--highlight-line` did not work correctly in combination with `--tabs=0` and `--wrap=never`,
  see #937

## Other

- When saving/reading user-provided syntaxes or themes, `bat` will now maintain a
  `metadata.yaml` file which includes information about the `bat` version which was
  used to create the cached files. When loading cached files, we now print an error
  if they have been created with an incompatible version. See #882
- Updated `liquid` dependency to 0.20, see #880 (@ignatenkobrain)

## `bat` as a library

- A completely new "high level" API has been added that is much more convenient
  to use. See the `examples` folder for the updated code. The older "low level"
  API is still available (basically everything that is not in the root `bat`
  module), but has been refactored quite a bit. It is recommended to only use
  the new "high level" API, if possible. This will be much easier to keep stable.
  Note that this should still be considered a "beta" release of `bat`-as-a-library.
  For more details and some screenshots of the example programs, see #936.
- Stripped out a lot of binary-only dependencies, see #895 and #899 (@dtolnay)

  This introduces a `features = ["application"]` which is enabled by default and pulls in
  everything required by `bat` the application. When depending on bat as a library, downstream
  `Cargo.toml` should disable this feature to cut out inapplicable heavy dependencies:
  ``` toml
  [dependencies]
  bat = { version = "0.14", default-features = false }
  ```
  Other optional functionality has also been put behind features: `paging` and `git` support.
- Allow using the library with older syntect, see #896 and #898 (@dtolnay)

## New syntaxes

- Rego, see #872 (@patrick-east)
- Stylo, see #917


# v0.13.0

## `bat` as a library

Beginning with this release, `bat` can be used as a library (#423).

This was a huge effort and I want to thank all people who made this possible: @DrSensor, @mitsuhiko, @mre, @eth-p!

- Initial attempt in #469 (@mitsuhiko)
- Second attempt, complete restructuring of the `bat` crate, see #679 (@DrSensor)
- Updates to example, public API, error handling, further refactoring: #693 #873 #875 (@sharkdp)

I want to stress that this is the very first release of the library. Things are very likely to change. A lot of things are still missing (including the documentation).

That being said, you can start using it! See the example programs in [`examples/`](https://github.com/sharkdp/bat/tree/master/examples).

You can see the API documentation here: https://docs.rs/bat/

## Features

- (**Breaking change**) Glob-based syntax mapping, see #877 and #592. With this change,
  users need to update their bat config files (`bat --config-file`), if they have any `--map-syntax` settings
  present.

  The option now works like this:
  ```bash
  --map-syntax <glob-pattern>:<syntax-name>
  ```

  For more information, see the `--help` text, the man page or the README.

  This new feature allows us to properly highlight files like:
  * `/etc/profile`
  * `~/.ssh/config`

- `--highlight-line` now accepts line ranges, see #809 (@lkalir)
- Proper wrapping support for output with wide Unicode characters, see #811 #787 and #815 (@Kogia-sima)
- A lot of updates to existing syntaxes via #644 (@benwaffle, @keith-hall)
- `BAT_CACHE_PATH` can be used to place cached `bat` assets in a non-standard path, see #829 (@neuronull)
- Support combination of multiple styles at the same time, see #857 (@aslpavel)

## Bugfixes

- Do not pass '--no-init' on newer less versions, see #749 and #786 (@sharkdp)
- 'bat cache' still takes precedence over existing files, see #666 (@sharkdp)
- `.sc` files should be treated as scala files, see #443 (@benwaffle)
- Allow underscores and dashes in page names, see #670 (@LunarLambda)
- Keep empty lines empty, see #601 (@mbarbar)
- Wrapping does not work when piping, see #758 (@fusillicode, @allevo, @gildo)
- Allow for non-unicode filenames, see #225 (@sharkdp)
- Empty file without header produces incomplete grid, see #798 (@eth-p)
- Files named `build` don't respect shebang lines, see #685 (@sharkdp)

## Other

- Parametrizable names for man page and shell completion files, see #659 #673 #656 (@eth-p)
- Enabled LTO, making `bat` about 10% faster, see #719 (@bolinfest, @sharkdp)
- Suggestions non how to configure `bat` for MacOS dark mode, see README (@jerguslejko)
- Extended ["Integration with other tools"](https://github.com/sharkdp/bat#integration-with-other-tools) section (@eth-p)
- Updated [instrutions on how to use `bat` as a `man`-pager](https://github.com/sharkdp/bat#man), see #652, see #667 (@sharkdp)
- Add section concerning file encodings, see #688 and #568 (@sharkdp)
- Updated sort order of command-line options in `--help` text and manpage, see #653 and #700 (@hrlmartins)
- Updates to the man page syntax, see #718 (@sharkdp)
- Japanese documentation updates, see #863 (@k-ta-yamada, @sorairolake and @wt-l00)
- Accept "default" as a theme, see #757 (@fvictorio)
- Updated Windows installation instructions, see #852 (@sorenbug)
- Updated man page, see #573 (@sharkdp)

## New syntaxes

- Jinja2, see #648 (@Martin819)
- SaltStack SLS, see #658 (@Martin819)
- `/etc/fstab`, see #696 (@flopp and @eth-p)
- `/etc/group` and `/etc/passwd`, see #698 (@argentite)
- `/proc/cpuinfo` and `/proc/meminfo`, see #593 (@sharkdp)
- Nim, see #542 (@sharkdp)
- Vue, see #826 (@chaaaaarlotte)
- CoffeScript, see #833 (@sharkdp)

## New themes

- Dracula, see #687 (@clarfon)
- Nord, see #760 (@crabique)
- Solarized light and dark, see #768 (@hakamadare)

## Packaging

- `bat` is now in the official Ubuntu and Debian repositories, see #323 and #705 (@MarcoFalke)
- `bat` can now be installed via MacPorts, see #675 (@bn3t)
- Install fish completions into 'vendor_completions.d', see #651 (@sharkdp)

## Thanks

- To @eth-p for joining me as a maintainer! I'm very grateful for all the work you put into
  managing and responding to issues, improving our deployment, adding PR/issue templates (#837) as
  well as fixing bugs and implementing new features.

# v0.12.1

## Bugfixes

- Fixes a bug for older Windows versions (*"The procedure entry point `CreateFile2` could not be located"*), see #643 (@rivy)

# v0.12.0

## Features

- Binary file content can now be viewed with `bat -A`, see #623, #640 (@pjsier and @sharkdp)
- `bat` can now be used as a man pager. Take a look at the README and #523 for more details.
- Add new style component to separate multiple `--line-range`s, see #570 (@eth-p)
- Added `-L` as an alias for `--list-languages`

## Bugfixes

- Output looks unbalanced when using '--style=grid,numbers' without 'header', see #571 (@eth-p)
- issues with filenames starting with "cache", see #584
- Can't build cache with new theme without creating cache dir, see #576 (@frm)
- `--terminal-width -10` is parsed incorrectly, see #611

## Other

- Added fish completions to DEB package, see #554

## New syntaxes

- Emacs Org mode, see #36 (@bricewge)
- `requirements.txt`
- DotENV `.env`
- SSH config syntax (`-l ssh_config`), see #582 (@issmirnov)
- `/etc/hosts`, see #583 (@issmirnov)
- GraphQL, see #625 (@dandavison)
- Verilog, see #616
- SCSS and Sass, see #637
- `strace` syntax, see #599

## Packaging

- `bat` is now in the official Gentoo repositories, see #588 (@toku-sa-n)
- `bat` is now in the official Alpine Linux repositories, see #586 (@5paceToast)
- `bat` is in the official Fedora repositories, see #610 (@ignatenkobrain)

# v0.11.0

## Features

- Three new special color themes are available: `ansi-light`, `ansi-dark` and `base16`. These
  are useful for people that often switch from dark to light themes in their terminal emulator
  or for people that want the colors to match their terminal theme colors. For more details,
  see #543 and #490 (@mk12, implementation idea by @trishume)
- Hand-written auto completion script for Fish shell, see #524 and #555 (@ev-dev and @eth-p)
- The `-p`/`--plain` option can now be used twice (typically `-pp`). The first `-p` switches the
  `--style` to "plain". The second `-p` disables the pager. See #560 and #552 (@eth-p)

## Bugfixes

- Do not replace arguments to `less` when using `--pager`, see #509
- Binary files will now be indicated by a warning in interactive mode, see #530 #466 #550 (@maxfilov)
- Empty files are (once again) printed with a single header line, see #504 and #566 (@reidwagner
  and @sharkdp)
- `--terminal-width=0` is now disallowed, see #559 (@eth-p)
- Accidental printing of files named `cache`, see #557

## Other

- New integration tests, see #500 and #502 (@reidwagner and @sharkdp)
- New ["Integration with other tools"](https://github.com/sharkdp/bat#integration-with-other-tools) section in the README.
- Migrated to Rust 2018 (@expobrain)

## New syntaxes

- F# syntax has been updated, see #531 (@stroborobo)
- Fish shell, see #548 (@sanga)

## Packaging

- `bat` is now available on Chocolatey, see #541 (@rasmuskriest)

# v0.10.0

## Features

- Added new `--highlight-line <N>` option, see #453, #346 and #175 (@tskinn and @sharkdp)

## Changes

- **Change the default configuration directory on macOS** to `~/.config/bat`, see #442 (@lavifb). If you are on macOS, you need to copy your configuration directory from the previous place (`~/Library/Preferences/bat`) to the new place (`~/.config/bat`).
- Completely disabled the generation of shell completion files, see #372
- Properly set arguments to `less` if `PAGER` environment variable contains something like `less -F` (which is missing the `-R` option), see #430 (@majecty)
- Report the name of missing files, see #444 (@ufuji1984)
- Don't start pager if file doesn't exist, see #387
- Rename `bat cache --init` to `bat cache --build`, see #498
- Move the `--config-dir` and `--cache-dir` options from `bat cache` to `bat` and hide them from the help text.

## Bugfixes

- Blank line at the end of output when using `--style=plain`, see #379
- EOF must be sent twice on stdin if no other input is sent, see #477 (@reidwagner)

## New syntaxes

- Twig (@ahmedelgabri)
- `.desktop` files (@jleclanche)
- AsciiDoc (@markusthoemmes)
- Assembly (x86_64 and ARM)
- Log files (@caos21)
- Protobuf and ProtobufText (@caos21)
- Terraform (@caos21)
- Jsonnet (@hfm)
- Varlink (@haraldh)

## Other

- Added Japanese version of README (@sh-tech and @object1037)
- Code improvements (@barskern)

# v0.9.0

## Features

- A new `-A`/`--show-all` option has been added to show and highlight non-printable characters (in analogy to GNU `cat`s option):

  ![](https://camo.githubusercontent.com/c3e769482ef3184f6be6adaa34bdc8d19c378254/68747470733a2f2f692e696d6775722e636f6d2f324b54486859542e706e67)

  see #395 and #381 for more details.

- Added `--pager` option (to configure the pager from the configuration file), see #362 (@majecty)

- Added `BAT_CONFIG_PATH` environment variable to set a non-default path for `bat`s configuration file, see #375 (@deg4uss3r)

- Allow for multiple occurrences of `--style` to allow for the configuration
  of styles from the config file, see #367 (@sindreij)

- Allow for multiple `--line-range` arguments, see #23

- The `--terminal-width` option can now also accept offsets, see #376

## Changes

- Use of italics is now *disabled by default* (see #389 for details). They can be
  re-enabled by adding `--italic-text=always` to your configuration file.

- The default tab-width has been set to 4.

- Added new "Sublime Snazzy" theme.

- Shell completions are currently *not* shipped anymore, see #372 for details.

## Bugfixes

- Avoid endless recursion when `PAGER="bat"`, see #383 (@rodorgas)

## Other

- `bat` is now available on openSUSE, see #405 (@dmarcoux)

- Added section about the new configuration file in the README (@deg4uss3r)

- Chinese translation of README (@chinanf-boy)

- Re-written tests for `--tabs` (@choznerol)

- Speed up integration tests, see #394

# v0.8.0

## Features

- Support for a configuration file with the following simple format:

  ```bash
  --tabs=4
  --theme="Sublime Snazzy"

  # A line-comment
  --map-syntax .ignore:.gitignore
  --map-syntax PKGBUILD:bash
  --map-syntax Podfile:ruby

  # Flags and options can also be on a single line:
  --wrap=never --paging=never
  ```

  The configuration file path can be accessed via `bat --config-file`. On Linux,
  it is stored in `~/.config/bat/config`.

- Support for the `BAT_OPTS` environment variable with the same format as specified
  above (in a single line). This takes precedence over the configuration file.

  See also #310.

- Support for custom syntax mappings via the `-m`/`--max-syntax` option.

  This allows users to (re)map certain file extensions or file names to an existing syntax:

  ``` bash
  bat --map-syntax .config:json ...
  ```

  The option can be use multiple times. Note that you can easily make these mappings permanent by using bats new configuration file.

  See #169

- Support pager command-line arguments in `PAGER` and `BAT_PAGER`, see #352 (@Foxboron)

- Add support for wildcards in Windows CMD, see #309 (@zxey)

- First-line syntax detection for all input types, see #205

- Encoding support for UTF-16LE and UTF-16BE, see #285

- New syntaxes: Robot framework (@sanga)

## Changes

- Binary files are now detected and not displayed when the output goes to an interactive terminal, see #205

## Bugfixes

- JavaDoc comments break syntax highlighting in .java files, see #81

- Bat Panics on Haskell Source Code, see #314

## Other

- Better `-h` and `--help` texts.

- Updated documentation on how to configure `bat`s pager

- Updated documentation for light backgrounds, see #328 (@russtaylor)

- Generate shell completions during build, see #115 (@davideGiovannini)

- A lot of new tests have been written

- `bat` is now available via [Termux](https://termux.com/), see #341 (@fornwall)

- `bat` is now available via [nix](https://nixos.org/nix), see #344 (@mgttlinger)

- `bat` is now available via [Docker](https://hub.docker.com/r/danlynn/bat/), see #331 (@danlynn)

# v0.7.1

## Features

- Use the `ansi_colours` package by @mina86 for better true-color approximation on 8 bit color terminals, see #319 and #202.

## Bugfixes

- Bat Panics on Haskell Source Code, see #314
- Disable wrapping when `--style=plain`/`-p` is used, see #289

## Other

- Added Ansible install instructions (@aeimer)
- Added section about Cygwin to the README (@eth-p)

# v0.7.0

## Features

- Tabs are now (optionally) expanded to spaces. This can be controlled with the new
  `--tabs` command-line option or the `BAT_TABS` environment variable. The
  new feature also closes two bugs #166 and #184. For more information, see #302 (@eth-p).

- Added support for the `BAT_STYLE` environment variable, see #208 (@ms2300)

- Added `OneHalf` theme for terminals with a light-gray background, see #256

- Added new syntaxes for CSV, JSX in JavaScript and TypeScript, Cabal, Dart,
  F#, PureScript, Swift, Crystal, PowerShell (Many Thanks to @tobenna and @mimadrid)

## Changes

- Query `git diff` only when needed, see #303 (@ShikChen)

- Disable wrapping when `--plain` is used, see #289 (@eth-p)

## Bugfixes

- Can read files named `cache`, see #275 (@BK1603)

- A lot of bugfixes for Windows, see #252, #264

- Detect `less` reliably and in a portable way, see #271 and #290 (@Aankhen)

- last decoration line is not formatted properly with `--wrap never`, see #299 (@Rogach)

- Do not show file header for directories, see #292

## Other

- Enabled a new `aarch64` build target, see #258 (@rachitchokshi)

- Provide Debian packages for `armhf`, see #280 (@rachitchokshi)

- Added README section about "`bat` on Windows" (@Aankhen)

- Windows installation via scoop (@meltinglava)

# v0.6.1

## Bugfixes

- Fixed panic when running `bat --list-languages | head`, see #232 (@mchlrhw)
- Respect `--color` settings for `--list-themes` and `--list-languages`, see #233
- Git modifications now work on Windows

## Other

- There will be auto-generated Windows releases, starting with this version (@anykao)

# v0.6.0

## Features

- The `--list-themes` option now shows a preview for each highlighting theme (@ms2300)
- Added `-p`/`--plain` as an alias for `--style=plain`, see #212 (@ms2300)
- Major refactorings, enabling some progress on #150. In non-interactive mode, `bat` will now copy input bytes 1:1.
- New languages: Elm, Kotlin, Puppet, TypeScript, see #215 #216 #217 #218
- New syntax highlighting theme: zenburn (@colindean)

## Changes

- New themes in `$BAT_CONFIG_DIR/themes` are now loaded *in addition* to
  the default themes (they may also override), see #172
- The `Default.tmTheme` symlink is not necessary anymore.

## Bugfixes

* Using `bat cache --init` leads to duplicated syntaxes, see #206

## Other

* Extended and cleaned-up `--help` text.
* Added initial version of a man page, see #52
* New README sections: *Development* and *Troubleshooting*, see #220

# v0.5.0

## Features

- Added `--line-range n:m` option to print a range of lines, see #159 (@tskinn)
- The syntax highlighting theme can now be controlled by the `BAT_THEME` environment variable, see [README](https://github.com/sharkdp/bat#highlighting-theme) and #177 (@mandx)
- The `PAGER` and `BAT_PAGER` environment variables can be used to control the pager that `bat` uses, see #158 and the [new README section](https://github.com/sharkdp/bat#using-a-different-pager)
- Added syntax highlighting for Nix, see #180
- Added syntax highlighting for AWK (Gert Hulselmans)

## Changes

- The customization of syntax sets and theme sets is now separated. Syntax definitions are now loaded *in addition* to the ones that are stored in the `bat` binary by default. Please refer to these new sections in the README: [Adding new syntaxes](https://github.com/sharkdp/bat#adding-new-syntaxes--language-definitions), [Adding new themes](https://github.com/sharkdp/bat#adding-new-themes), also see #172
- The color for the filename is now the default foreground color. The colors for the grid and the line numbers is now determined from the syntax highlighting theme, which now also works for light backgrounds, see #178.

## Bugfixes

- Escape Sequences get partially stripped, see #182 (@eth-p)
- Use separate Git repository for snapshot testing, see #165 and #161
- Markdown breaking on JavaScript, see #183

## Other

- Binaries for armv7 are now provided, see #196
- `bat` is now in the official [Arch package repositories](https://www.archlinux.org/packages/community/x86_64/bat/).
- Optimizations in the RGB => 8-bit conversion (@mina86)

# v0.4.1

(this is just a small bugfix release, see 0.4.0 for all features and changes)

## Bugfixes

- Fix problem with `cargo test` when `bat` is not checked out in a Git repository, see #161

# v0.4.0

## Features

* Support for line-wrapping, see #54 and #102 (@eth-p)
* New and updated `--style` parameter, see #74 and README (@pitkley)
* Added `--theme` and `--list-themes` options, see #89 (@rleungx)
* Added syntax highlighting for: Julia (@iamed2), Dockerfiles, VimL, CMake, INI, Less
* Added a few popular Sublime Text highlighting themes, see #133
* Support for bold, italic and underline font styles, see #96
* Support for 32bit systems is now available, see #84
* Added `-u` and `-n` options, see #134
* ANSI color support on Windows 10

## Changes

* The customization folder for own syntaxes has been renamed from `syntax` to `syntaxes`, see README.
* Changed Markdown syntax to the default Sublime Text syntax, see #157
* Sorted language listing (@rleungx)
* Command line arguments like `--theme` or `--color` can now override themselves.
* Improved `--help` text.

## Bugfixes

- Fixed crash for (really) small terminal sizes, see #117 (@eth-p)
- Syntax detection for `.bashrc`, `CMakeLists.txt` etc., see #100
- Properly handle lines with invalid UTF-8, see #7 (@BrainMaestro)
- Better error handling, see #17 (@rleungx and @sharkdp)
- Proper handling of UTF-8 characters in `less`, see #98 (@ghuls)
- Build fix on nightly, see #148 (@tathanhdinh)

## Other

- [Comparison with alternative projects](https://github.com/sharkdp/bat/blob/master/doc/alternatives.md).
- New "bat" logo in the README, see #119 (@jraulhernandezi)
- Output test cases (@BrainMaestro)
- Lots of great refactoring work (@BrainMaestro)

# v0.3.0

## Features

* Automatic paging by integrating with `less`, see #29 (@BrainMaestro)
* Added support for reading from standard input, see #2
* Added support for writing to non-interactive terminals (pipes, files, ..); new
  `--color=auto/always/never` option, see #26 (@BrainMaestro)
* Added `--list-languages` option to print all available syntaxes, see #69 (@connorkuehl)
* New option to specify the syntax via `-l`/`--language`, see #19 (@BrainMaestro)
* New option to control the output style (`--style`), see #5 (@nakulcg)
* Added syntax highlighting support for TOML files, see #37

## Changes

* The `init-cache` sub-command has been removed. The cache can now be controlled via
  `bat cache`. See `bat cache -h` for all available commands.

## Bug fixes

* Get git repository from file path instead of current directory, see #22 (@nakulcg)
* Process substitution can now be used with bat (`bat <(echo a) <(echo b)`), see #80

## Thanks

I'd like to say a big THANK YOU to all contributors and everyone that has given us
some form of feedback.

Special thanks go to @BrainMaestro for his huge support with new features, bug reports
and code reviews!

# v0.2.3

- Added a new statically linked version of bat (`..-musl-..`)

# v0.2.2

- Remove openssl dependency completely, see #30.

# v0.2.1

- Added Elixir syntax, see #25.
- Use libcurl-openssl instead of libcurl-gnutls, see #30.

# v0.2.0

- Support for custom syntaxes, add 'Markdown extended' theme
- Bugfix: Git modifications not shown from child folder

# v0.1.0

Initial release<|MERGE_RESOLUTION|>--- conflicted
+++ resolved
@@ -21,11 +21,8 @@
 
 ## Syntaxes
 
-<<<<<<< HEAD
+- `cmd-help`: scope subcommands followed by other terms, and other misc improvements, see #2819 (@victor-gp)
 - Upgrade JQ syntax, see #2820 (@dependabot[bot])
-=======
-- `cmd-help`: scope subcommands followed by other terms, and other misc improvements, see #2819 (@victor-gp)
->>>>>>> c76ed99d
 
 ## Themes
 
