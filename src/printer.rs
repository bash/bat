use std::io::Write;
use std::vec::Vec;

use ansi_term::Colour::{Fixed, Green, Red, Yellow};
use ansi_term::Style;

use console::AnsiCodeIterator;

use syntect::easy::HighlightLines;
use syntect::highlighting::Color;
use syntect::highlighting::Theme;
use syntect::parsing::SyntaxSet;

use content_inspector::ContentType;

use encoding::all::{UTF_16BE, UTF_16LE};
use encoding::{DecoderTrap, Encoding};

use app::Config;
use assets::HighlightingAssets;
use decorations::{Decoration, GridBorderDecoration, LineChangesDecoration, LineNumberDecoration};
use diff::get_git_diff;
use diff::LineChanges;
use errors::*;
use inputfile::{InputFile, InputFileReader};
use preprocessor::{expand_tabs, replace_nonprintable};
use style::OutputWrap;
use terminal::{as_terminal_escaped, to_ansi_color};

pub trait Printer {
    fn print_header(&mut self, handle: &mut Write, file: InputFile) -> Result<()>;
    fn print_footer(&mut self, handle: &mut Write) -> Result<()>;
    fn print_line(
        &mut self,
        out_of_range: bool,
        handle: &mut Write,
        line_number: usize,
        line_buffer: &[u8],
    ) -> Result<()>;
}

pub struct SimplePrinter;

impl SimplePrinter {
    pub fn new() -> Self {
        SimplePrinter {}
    }
}

impl Printer for SimplePrinter {
    fn print_header(&mut self, _handle: &mut Write, _file: InputFile) -> Result<()> {
        Ok(())
    }

    fn print_footer(&mut self, _handle: &mut Write) -> Result<()> {
        Ok(())
    }

    fn print_line(
        &mut self,
        out_of_range: bool,
        handle: &mut Write,
        _line_number: usize,
        line_buffer: &[u8],
    ) -> Result<()> {
        if !out_of_range {
            handle.write(line_buffer)?;
        }
        Ok(())
    }
}

pub struct InteractivePrinter<'a> {
    colors: Colors,
    config: &'a Config<'a>,
    decorations: Vec<Box<dyn Decoration>>,
    panel_width: usize,
    ansi_prefix_sgr: String,
    content_type: ContentType,
    pub line_changes: Option<LineChanges>,
    highlighter: Option<HighlightLines<'a>>,
    syntax_set: &'a SyntaxSet,
    background_highlight: Option<Color>,
}

impl<'a> InteractivePrinter<'a> {
    pub fn new(
        config: &'a Config,
        assets: &'a HighlightingAssets,
        file: InputFile,
        reader: &mut InputFileReader,
    ) -> Self {
        let theme = assets.get_theme(&config.theme);

        let background_highlight = theme.settings.line_highlight;

        let colors = if config.colored_output {
            Colors::colored(theme, config.true_color)
        } else {
            Colors::plain()
        };

        // Create decorations.
        let mut decorations: Vec<Box<dyn Decoration>> = Vec::new();

        if config.output_components.numbers() {
            decorations.push(Box::new(LineNumberDecoration::new(&colors)));
        }

        if config.output_components.changes() {
            decorations.push(Box::new(LineChangesDecoration::new(&colors)));
        }

        let mut panel_width: usize =
            decorations.len() + decorations.iter().fold(0, |a, x| a + x.width());

        // The grid border decoration isn't added until after the panel_width calculation, since the
        // print_horizontal_line, print_header, and print_footer functions all assume the panel
        // width is without the grid border.
        if config.output_components.grid() && !decorations.is_empty() {
            decorations.push(Box::new(GridBorderDecoration::new(&colors)));
        }

        // Disable the panel if the terminal is too small (i.e. can't fit 5 characters with the
        // panel showing).
        if config.term_width
            < (decorations.len() + decorations.iter().fold(0, |a, x| a + x.width())) + 5
        {
            decorations.clear();
            panel_width = 0;
        }

        let mut line_changes = None;

        let highlighter = if reader.content_type.is_binary() {
            None
        } else {
            // Get the Git modifications
            line_changes = if config.output_components.changes() {
                match file {
                    InputFile::Ordinary(filename) => get_git_diff(filename),
                    _ => None,
                }
            } else {
                None
            };

            // Determine the type of syntax for highlighting
            let syntax = assets.get_syntax(config.language, file, reader, &config.syntax_mapping);
            Some(HighlightLines::new(syntax, theme))
        };

        InteractivePrinter {
            panel_width,
            colors,
            config,
            decorations,
            content_type: reader.content_type,
            ansi_prefix_sgr: String::new(),
            line_changes,
            highlighter,
            syntax_set: &assets.syntax_set,
            background_highlight,
        }
    }

    fn print_horizontal_line(&mut self, handle: &mut Write, grid_char: char) -> Result<()> {
        if self.panel_width == 0 {
            writeln!(
                handle,
                "{}",
                self.colors.grid.paint("─".repeat(self.config.term_width))
            )?;
        } else {
            let hline = "─".repeat(self.config.term_width - (self.panel_width + 1));
            let hline = format!("{}{}{}", "─".repeat(self.panel_width), grid_char, hline);
            writeln!(handle, "{}", self.colors.grid.paint(hline))?;
        }

        Ok(())
    }

    fn preprocess(&self, text: &str, cursor: &mut usize) -> String {
        if self.config.tab_width > 0 {
            expand_tabs(text, self.config.tab_width, cursor)
        } else {
            text.to_string()
        }
    }
}

impl<'a> Printer for InteractivePrinter<'a> {
    fn print_header(&mut self, handle: &mut Write, file: InputFile) -> Result<()> {
        if !self.config.output_components.header() {
            return Ok(());
        }

        if self.config.output_components.grid() {
            self.print_horizontal_line(handle, '┬')?;

            write!(
                handle,
                "{}{}",
                " ".repeat(self.panel_width),
                self.colors
                    .grid
                    .paint(if self.panel_width > 0 { "│ " } else { "" }),
            )?;
        } else {
            write!(handle, "{}", " ".repeat(self.panel_width))?;
        }

        let (prefix, name) = match file {
            InputFile::Ordinary(filename) => ("File: ", filename),
            _ => ("", "STDIN"),
        };

        let mode = match self.content_type {
            ContentType::BINARY => "   <BINARY>",
            ContentType::UTF_16LE => "   <UTF-16LE>",
            ContentType::UTF_16BE => "   <UTF-16BE>",
            _ => "",
        };

        writeln!(
            handle,
            "{}{}{}",
            prefix,
            self.colors.filename.paint(name),
            mode
        )?;

        if self.config.output_components.grid() {
            if self.content_type.is_text() {
                self.print_horizontal_line(handle, '┼')?;
            } else {
                self.print_horizontal_line(handle, '┴')?;
            }
        }

        Ok(())
    }

    fn print_footer(&mut self, handle: &mut Write) -> Result<()> {
        if self.config.output_components.grid() && self.content_type.is_text() {
            self.print_horizontal_line(handle, '┴')
        } else {
            Ok(())
        }
    }

    fn print_line(
        &mut self,
        out_of_range: bool,
        handle: &mut Write,
        line_number: usize,
        line_buffer: &[u8],
    ) -> Result<()> {
        let mut line = match self.content_type {
            ContentType::BINARY => {
                return Ok(());
            }
            ContentType::UTF_16LE => UTF_16LE
                .decode(&line_buffer, DecoderTrap::Strict)
                .unwrap_or("Invalid UTF-16LE".into()),
            ContentType::UTF_16BE => UTF_16BE
                .decode(&line_buffer, DecoderTrap::Strict)
                .unwrap_or("Invalid UTF-16BE".into()),
            _ => String::from_utf8_lossy(&line_buffer).to_string(),
        };

        if self.config.show_nonprintable {
            line = replace_nonprintable(&mut line, self.config.tab_width);
        }

        let regions = {
            let highlighter = match self.highlighter {
                Some(ref mut highlighter) => highlighter,
                _ => {
                    return Ok(());
                }
            };
            highlighter.highlight(line.as_ref(), self.syntax_set)
        };

        if out_of_range {
            return Ok(());
        }

        let mut cursor: usize = 0;
        let mut cursor_max: usize = self.config.term_width;
        let mut cursor_total: usize = 0;
        let mut panel_wrap: Option<String> = None;

        // Line decorations.
        if self.panel_width > 0 {
            let decorations = self
                .decorations
                .iter()
                .map(|ref d| d.generate(line_number, false, self))
                .collect::<Vec<_>>();

            for deco in decorations {
                write!(handle, "{} ", deco.text)?;
                cursor_max -= deco.width + 1;
            }
        }

        // Line highlighting
        let background = self.config.highlight_line
            .filter(|line| *line == line_number)
            .map(|_| self.background_highlight)
            .unwrap();

        // Line contents.
        if self.config.output_wrap == OutputWrap::None {
            let true_color = self.config.true_color;
            let colored_output = self.config.colored_output;
            let italics = self.config.use_italic_text;

            for &(style, region) in regions.iter() {
                let text = &*self.preprocess(region, &mut cursor_total);
                let text_trimmed = text.trim_end_matches(|c| c == '\r' || c == '\n');
                write!(
                    handle,
                    "{}",
<<<<<<< HEAD
                    as_terminal_escaped(style, text_trimmed, true_color, colored_output, italics,)
=======
                    as_terminal_escaped(style, &*text, true_color, colored_output, background)
>>>>>>> cea05e9f
                )?;
                write!(handle, "{}", &text[text_trimmed.len()..])?;
            }

            if line.bytes().next_back() != Some(b'\n') {
                write!(handle, "\n")?;
            }
        } else {
            for &(style, region) in regions.iter() {
                let mut ansi_iterator = AnsiCodeIterator::new(region);
                let mut ansi_prefix: String = String::new();
                for chunk in ansi_iterator {
                    match chunk {
                        // ANSI escape passthrough.
                        (text, true) => {
                            if text.chars().last().map_or(false, |c| c == 'm') {
                                ansi_prefix.push_str(text);
                                if text == "\x1B[0m" {
                                    self.ansi_prefix_sgr = "\x1B[0m".to_owned();
                                } else {
                                    self.ansi_prefix_sgr.push_str(text);
                                }
                            } else {
                                ansi_prefix.push_str(text);
                            }
                        }

                        // Regular text.
                        (text, false) => {
                            let text = self.preprocess(
                                text.trim_end_matches(|c| c == '\r' || c == '\n'),
                                &mut cursor_total,
                            );

                            let mut chars = text.chars();
                            let mut remaining = text.chars().count();

                            while remaining > 0 {
                                let available = cursor_max - cursor;

                                // It fits.
                                if remaining <= available {
                                    let text = chars.by_ref().take(remaining).collect::<String>();
                                    cursor += remaining;

                                    write!(
                                        handle,
                                        "{}",
                                        as_terminal_escaped(
                                            style,
                                            &*format!(
                                                "{}{}{}",
                                                self.ansi_prefix_sgr, ansi_prefix, text
                                            ),
                                            self.config.true_color,
                                            self.config.colored_output,
<<<<<<< HEAD
                                            self.config.use_italic_text
=======
                                            background
>>>>>>> cea05e9f
                                        )
                                    )?;
                                    break;
                                }

                                // Generate wrap padding if not already generated.
                                if panel_wrap.is_none() {
                                    panel_wrap = if self.panel_width > 0 {
                                        Some(format!(
                                            "{} ",
                                            self.decorations
                                                .iter()
                                                .map(|ref d| d
                                                    .generate(line_number, true, self)
                                                    .text)
                                                .collect::<Vec<String>>()
                                                .join(" ")
                                        ))
                                    } else {
                                        Some("".to_string())
                                    }
                                }

                                // It wraps.
                                let text = chars.by_ref().take(available).collect::<String>();
                                cursor = 0;
                                remaining -= available;

                                write!(
                                    handle,
                                    "{}\n{}",
                                    as_terminal_escaped(
                                        style,
                                        &*format!(
                                            "{}{}{}",
                                            self.ansi_prefix_sgr, ansi_prefix, text
                                        ),
                                        self.config.true_color,
                                        self.config.colored_output,
<<<<<<< HEAD
                                        self.config.use_italic_text
=======
                                        background
>>>>>>> cea05e9f
                                    ),
                                    panel_wrap.clone().unwrap()
                                )?;
                            }

                            // Clear the ANSI prefix buffer.
                            ansi_prefix.clear();
                        }
                    }
                }
            }

            write!(handle, "\n")?;
        }

        Ok(())
    }
}

const DEFAULT_GUTTER_COLOR: u8 = 238;

#[derive(Default)]
pub struct Colors {
    pub grid: Style,
    pub filename: Style,
    pub git_added: Style,
    pub git_removed: Style,
    pub git_modified: Style,
    pub line_number: Style,
}

impl Colors {
    fn plain() -> Self {
        Colors::default()
    }

    fn colored(theme: &Theme, true_color: bool) -> Self {
        let gutter_color = theme
            .settings
            .gutter_foreground
            .map(|c| to_ansi_color(c, true_color))
            .unwrap_or(Fixed(DEFAULT_GUTTER_COLOR));

        Colors {
            grid: gutter_color.normal(),
            filename: Style::new().bold(),
            git_added: Green.normal(),
            git_removed: Red.normal(),
            git_modified: Yellow.normal(),
            line_number: gutter_color.normal(),
        }
    }
}<|MERGE_RESOLUTION|>--- conflicted
+++ resolved
@@ -324,11 +324,7 @@
                 write!(
                     handle,
                     "{}",
-<<<<<<< HEAD
-                    as_terminal_escaped(style, text_trimmed, true_color, colored_output, italics,)
-=======
-                    as_terminal_escaped(style, &*text, true_color, colored_output, background)
->>>>>>> cea05e9f
+                    as_terminal_escaped(style, text_trimmed, true_color, colored_output, italics, background)
                 )?;
                 write!(handle, "{}", &text[text_trimmed.len()..])?;
             }
@@ -385,11 +381,8 @@
                                             ),
                                             self.config.true_color,
                                             self.config.colored_output,
-<<<<<<< HEAD
-                                            self.config.use_italic_text
-=======
+                                            self.config.use_italic_text,
                                             background
->>>>>>> cea05e9f
                                         )
                                     )?;
                                     break;
@@ -429,11 +422,8 @@
                                         ),
                                         self.config.true_color,
                                         self.config.colored_output,
-<<<<<<< HEAD
-                                        self.config.use_italic_text
-=======
+                                        self.config.use_italic_text,
                                         background
->>>>>>> cea05e9f
                                     ),
                                     panel_wrap.clone().unwrap()
                                 )?;
